﻿// ***********************************************************************
// Copyright (c) 2011-2015 Charlie Poole
//
// Permission is hereby granted, free of charge, to any person obtaining
// a copy of this software and associated documentation files (the
// "Software"), to deal in the Software without restriction, including
// without limitation the rights to use, copy, modify, merge, publish,
// distribute, sublicense, and/or sell copies of the Software, and to
// permit persons to whom the Software is furnished to do so, subject to
// the following conditions:
// 
// The above copyright notice and this permission notice shall be
// included in all copies or substantial portions of the Software.
// 
// THE SOFTWARE IS PROVIDED "AS IS", WITHOUT WARRANTY OF ANY KIND,
// EXPRESS OR IMPLIED, INCLUDING BUT NOT LIMITED TO THE WARRANTIES OF
// MERCHANTABILITY, FITNESS FOR A PARTICULAR PURPOSE AND
// NONINFRINGEMENT. IN NO EVENT SHALL THE AUTHORS OR COPYRIGHT HOLDERS BE
// LIABLE FOR ANY CLAIM, DAMAGES OR OTHER LIABILITY, WHETHER IN AN ACTION
// OF CONTRACT, TORT OR OTHERWISE, ARISING FROM, OUT OF OR IN CONNECTION
// WITH THE SOFTWARE OR THE USE OR OTHER DEALINGS IN THE SOFTWARE.
// ***********************************************************************

using System.IO;
using NUnit.Common;
using NUnit.Framework;

namespace NUnit.ConsoleRunner.Tests
{
    public class MakeTestPackageTests
    {
        [Test]
        public void SingleAssembly()
        {
            var options = new ConsoleOptions("test.dll");
            var package = ConsoleRunner.MakeTestPackage(options);

            Assert.AreEqual(1, package.SubPackages.Count);
            Assert.AreEqual(Path.GetFullPath("test.dll"), package.SubPackages[0].FullName);
        }

        [Test]
        public void MultipleAssemblies()
        {
            var names = new [] { "test1.dll", "test2.dll", "test3.dll" };
            var options = new ConsoleOptions(names);
            var package = ConsoleRunner.MakeTestPackage(options);

            Assert.AreEqual(3, package.SubPackages.Count);
            Assert.AreEqual(Path.GetFullPath("test1.dll"), package.SubPackages[0].FullName);
            Assert.AreEqual(Path.GetFullPath("test2.dll"), package.SubPackages[1].FullName);
            Assert.AreEqual(Path.GetFullPath("test3.dll"), package.SubPackages[2].FullName);
        }

        [TestCase("--timeout=50", "DefaultTimeout", 50)]
        [TestCase("--x86", "RunAsX86", true)]
        [TestCase("--dispose-runners", "DisposeRunners", true)]
        [TestCase("--shadowcopy", "ShadowCopyFiles", true)]
        [TestCase("--process=Separate", "ProcessModel", "Separate")]
        [TestCase("--process=separate", "ProcessModel", "Separate")]
        [TestCase("--process=Single", "ProcessModel", "InProcess")]
        [TestCase("--process=InProcess", "ProcessModel", "InProcess")]
        [TestCase("--inprocess", "ProcessModel", "InProcess")]
        [TestCase("--domain=Multiple", "DomainUsage", "Multiple")]
        [TestCase("--domain=multiple", "DomainUsage", "Multiple")]
        [TestCase("--framework=net-4.0", "RuntimeFramework", "net-4.0")]
        [TestCase("--config=Release", "ActiveConfig", "Release")]
        [TestCase("--trace=Error", "InternalTraceLevel", "Error")]
        [TestCase("--trace=error", "InternalTraceLevel", "Error")]
        [TestCase("--seed=1234", "RandomSeed", 1234)]
        [TestCase("--agents=5", "MaxAgents", 5)]
        [TestCase("--workers=3", "NumberOfTestWorkers", 3)]
        [TestCase("--workers=0", "NumberOfTestWorkers", 0)]
        [TestCase("--debug", "DebugTests", true)]
        [TestCase("--pause", "PauseBeforeRun", true)]
        [TestCase("--params:X=5;Y=7", "TestParameters", "X=5;Y=7")]
<<<<<<< HEAD
        [TestCase("--skipnontestassemblies", "SkipNonTestAssemblies", true)]
=======
        [TestCase("--set-principal-policy:UnauthenticatedPrincipal", "PrincipalPolicy", "UnauthenticatedPrincipal")]

>>>>>>> b752b219
#if DEBUG
        [TestCase("--debug-agent", "DebugAgent", true)]
#endif
        public void WhenOptionIsSpecified_PackageIncludesSetting(string option, string key, object val)
        {
            var options = new ConsoleOptions("test.dll", option);
            var package = ConsoleRunner.MakeTestPackage(options);

            Assert.That(package.Settings.ContainsKey(key), "Setting not included for {0}", option);
            Assert.AreEqual(val, package.Settings[key], "NumberOfTestWorkers not set correctly for {0}", option);
        }

        [Test]
        public void WhenDebugging_NumberOfTestWorkersDefaultsToZero()
        {
            var options = new ConsoleOptions("test.dll", "--debug");
            var package = ConsoleRunner.MakeTestPackage(options);

            Assert.That(package.Settings["DebugTests"], Is.EqualTo(true));
            Assert.That(package.Settings["NumberOfTestWorkers"], Is.EqualTo(0));
        }

        [Test]
        public void WhenDebugging_NumberOfTestWorkersMayBeOverridden()
        {
            var options = new ConsoleOptions("test.dll", "--debug", "--workers=3");
            var package = ConsoleRunner.MakeTestPackage(options);

            Assert.That(package.Settings["DebugTests"], Is.EqualTo(true));
            Assert.That(package.Settings["NumberOfTestWorkers"], Is.EqualTo(3));
        }

        //[Test]
        //public void EnumOptions_MayBeSpecifiedAsInts()
        //{
        //    var options = new ConsoleOptions("test.dll", "--trace=4");
        //    var package = ConsoleRunner.MakeTestPackage(options);

        //    Assert.That(package.Settings.ContainsKey("InternalTraceLevel"));
        //    Assert.AreEqual("Info", package.Settings["InternalTraceLevel"]);
        //}

        //[Test]
        //public void EnumOptions_InvalidNamesCauseAnError()
        //{
        //    var options = new ConsoleOptions("test.dll", "--trace=All");
        //    Assert.False(options.Validate());
        //}

        //[Test]
        //public void EnumOptions_OutOfRangeValuesAreUsedAsIs()
        //{
        //    var options = new ConsoleOptions("test.dll", "--trace=7");
        //    var package = ConsoleRunner.MakeTestPackage(options);

        //    Assert.That(package.Settings.ContainsKey("InternalTraceLevel"));
        //    Assert.AreEqual(7, package.Settings["InternalTraceLevel"]);
        //}

        [Test]
        public void WhenNoOptionsAreSpecified_PackageContainsOnlyTwoSettings()
        {
            var options = new ConsoleOptions("test.dll");
            var package = ConsoleRunner.MakeTestPackage(options);

            Assert.That(package.Settings.Keys, Is.EquivalentTo(new string[] { "WorkDirectory", "DisposeRunners" }));
        }
    }
}<|MERGE_RESOLUTION|>--- conflicted
+++ resolved
@@ -74,12 +74,8 @@
         [TestCase("--debug", "DebugTests", true)]
         [TestCase("--pause", "PauseBeforeRun", true)]
         [TestCase("--params:X=5;Y=7", "TestParameters", "X=5;Y=7")]
-<<<<<<< HEAD
         [TestCase("--skipnontestassemblies", "SkipNonTestAssemblies", true)]
-=======
         [TestCase("--set-principal-policy:UnauthenticatedPrincipal", "PrincipalPolicy", "UnauthenticatedPrincipal")]
-
->>>>>>> b752b219
 #if DEBUG
         [TestCase("--debug-agent", "DebugAgent", true)]
 #endif
