--- conflicted
+++ resolved
@@ -58,37 +58,22 @@
         static TestCaseData[] EventData = new TestCaseData[]
         {
             // Start Events
-<<<<<<< HEAD
-            new TestCaseData("<start-test/>", "Off", ""),
-            new TestCaseData("<start-test/>", "On", ""),
-            new TestCaseData("<start-test/>", "Before", ""),
-            new TestCaseData("<start-test/>", "After", ""),
-            new TestCaseData("<start-suite/>", "Off", ""),
-            new TestCaseData("<start-suite/>", "On", ""),
-            new TestCaseData("<start-suite/>", "Before", ""),
-            new TestCaseData("<start-suite/>", "After", ""),
-            // Start Events "Before", "All" with name
-            new TestCaseData("<start-test fullname='SomeName'/>", "Before", "=> SomeName\r\n"),
-            new TestCaseData("<start-test fullname='SomeName'/>", "All", "=> SomeName\r\n"),
-            new TestCaseData("<start-suite fullname='SomeName'/>", "Before", ""),
-            new TestCaseData("<start-suite fullname='SomeName'/>", "All", ""),
-            // Finish Events - No Output
-            new TestCaseData("<test-case fullname='SomeName' result='Passed'/>", "Off", ""),
-            new TestCaseData("<test-case fullname='SomeName' result='Passed'/>", "On", ""),
-            //new TestCaseData("<test-case fullname='SomeName' result='Passed'/>", "Before", "=> SomeName\r\nPASSED => SomeName\r\n"),
-            new TestCaseData("<test-case fullname='SomeName' result='Passed'/>", "After", "PASSED => SomeName\r\n"),
-=======
             new TestCaseData("<start-test fullname='SomeName'/>", "Off", ""),
             new TestCaseData("<start-test fullname='SomeName'/>", "On", ""),
+            new TestCaseData("<start-test fullname='SomeName'/>", "Before", "=> SomeName\r\n"),
+            new TestCaseData("<start-test fullname='SomeName'/>", "After", ""),
             new TestCaseData("<start-test fullname='SomeName'/>", "All", "=> SomeName\r\n"),
             new TestCaseData("<start-suite fullname='SomeName'/>", "Off", ""),
             new TestCaseData("<start-suite fullname='SomeName'/>", "On", ""),
+            new TestCaseData("<start-suite fullname='SomeName'/>", "Before", ""),
+            new TestCaseData("<start-suite fullname='SomeName'/>", "After", ""),
             new TestCaseData("<start-suite fullname='SomeName'/>", "All", ""),
             // Finish Events - No Output
             new TestCaseData("<test-case fullname='SomeName'/>", "Off", ""),
             new TestCaseData("<test-case fullname='SomeName'/>", "On", ""),
+            new TestCaseData("<test-case fullname='SomeName'/>", "Before", ""),
+            new TestCaseData("<test-case fullname='SomeName'/>", "After", "=> SomeName\r\n"),
             new TestCaseData("<test-case fullname='SomeName'/>", "All", ""),
->>>>>>> 49f4d5ff
             new TestCaseData("<test-suite fullname='SomeName'/>", "Off", ""),
             new TestCaseData("<test-suite fullname='SomeName'/>", "On", ""),
             //new TestCaseData("<test-suite fullname='SomeName' result='Passed'/>", "Before", "=> SomeName\r\nPASSED => SomeName\r\n"),
@@ -104,15 +89,9 @@
                 "On",
                 "=> SomeName\r\nOUTPUT\r\n"),
             new TestCaseData(
-<<<<<<< HEAD
                 "<test-case fullname='SomeName' result='Passed'><output>OUTPUT</output></test-case>",
                 "After", 
                 "PASSED => SomeName\r\nOUTPUT\r\n"),
-=======
-                "<test-case fullname='SomeName'><output>OUTPUT</output></test-case>",
-                "All", 
-                "OUTPUT\r\n"),
->>>>>>> 49f4d5ff
             new TestCaseData(
                 "<test-case fullname='SomeName' result='Passed' />", 
                 "After", 
@@ -121,6 +100,10 @@
                 ("<test-case fullname='SomeName' result='Failed' />", 
                 "After", 
                 "FAILED => SomeName\r\n"),
+            new TestCaseData(
+                "<test-case fullname='SomeName'><output>OUTPUT</output></test-case>",
+                "All", 
+                "OUTPUT\r\n"),
             new TestCaseData(
                 "<test-suite fullname='SomeName' result='Passed'><output>OUTPUT</output></test-suite>",
                 "Off", 
@@ -131,13 +114,12 @@
                 "=> SomeName\r\nOUTPUT\r\n"),
             new TestCaseData(
                 "<test-suite fullname='SomeName'><output>OUTPUT</output></test-suite>",
-<<<<<<< HEAD
                 "After",
                 "=> SomeName\r\nOUTPUT\r\n"),
-=======
+            new TestCaseData(
+                "<test-suite fullname='SomeName'><output>OUTPUT</output></test-suite>",
                 "All",
                 "OUTPUT\r\n"),
->>>>>>> 49f4d5ff
             // Output Events
             new TestCaseData(
                 "<test-output>OUTPUT</test-output>",
