--- conflicted
+++ resolved
@@ -24,9 +24,7 @@
 using System;
 using System.IO;
 using System.Xml;
-using NUnit.Common;
 using NUnit.Engine;
-using NUnit.ConsoleRunner.Utilities;
 
 namespace NUnit.ConsoleRunner
 {    
@@ -78,36 +76,26 @@
         #region Individual Handlers
 
         private void TestStarted(XmlNode testResult)
-<<<<<<< HEAD
-        {
+        {
+            var testName = testResult.Attributes["fullname"].Value;
+
             if (_displayLabels == "BEFORE" || _displayLabels == "ALL")
-            {
-                var testName = testResult.GetAttribute("fullname");
                 WriteLabelLine(testName);
-            }
         }
 
         private void TestFinished(XmlNode testResult)
         {
-            var testName = testResult.GetAttribute("fullname");
+            var testName = testResult.Attributes["fullname"].Value;
             var status = testResult.GetAttribute("label") ?? testResult.GetAttribute("result");
             var outputNode = testResult.SelectSingleNode("output");
 
             if (_displayLabels == "AFTER")
-                WriteLabelLine(testName, status);
-=======
-        {
-            var testName = testResult.Attributes["fullname"].Value;
-
-            if (_displayLabels == "ALL")
-                WriteLabelLine(testName);
-        }
-
-        private void TestFinished(XmlNode testResult)
-        {
-            var testName = testResult.Attributes["fullname"].Value;
-            var outputNode = testResult.SelectSingleNode("output");
->>>>>>> 49f4d5ff
+            {
+                if (status == null)
+                    WriteLabelLine(testName);
+                else
+                    WriteLabelLine(testName, status);
+            }
 
             if (outputNode != null)
             {
@@ -125,11 +113,7 @@
 
             if (outputNode != null)
             {
-<<<<<<< HEAD
                 if (_displayLabels == "ON" || _displayLabels == "AFTER")
-=======
-                if (_displayLabels == "ON")
->>>>>>> 49f4d5ff
                     WriteLabelLine(suiteName);
 
                 WriteOutputLine(outputNode.InnerText);
@@ -211,6 +195,7 @@
                     colorByResultStatus = ColorStyle.Pass;
                     break;
                 case "Failed":
+                case "Error":
                     colorByResultStatus = ColorStyle.Error;
                     break;
                 case "Ignore":
