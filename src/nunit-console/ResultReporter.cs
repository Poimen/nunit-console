--- conflicted
+++ resolved
@@ -87,19 +87,13 @@
                 summary.TestsRun, summary.Errors, summary.Failures, summary.Inconclusive));
             ColorConsole.WriteLine(ColorStyle.Warning, string.Format( 
                 "     Not run: {0}, Invalid: {1}, Ignored: {2}, Skipped: {3}",
-<<<<<<< HEAD
-                summary.TestsNotRun, summary.NotRunnable, summary.Ignored, summary.Skipped);
-            Console.WriteLine(
-                "  Start time: {0}", summary.StartTime.ToString("u"));
-            Console.WriteLine(
-                "    End time: {0}", summary.EndTime.ToString("u"));
-            Console.WriteLine(
-                "    Duration: {0} seconds", summary.Duration.ToString("####0.000"));
-=======
                 summary.TestsNotRun, summary.NotRunnable, summary.Ignored, summary.Skipped));
+            ColorConsole.WriteLine(ColorStyle.Default,
+                "  Start time: " + summary.StartTime.ToString("u"));
+            ColorConsole.WriteLine(ColorStyle.Default,
+                "    End time: " + summary.EndTime.ToString("u"));
             ColorConsole.WriteLine(ColorStyle.Default, string.Format(
-                "        Time: {0} seconds", summary.Time));
->>>>>>> c1f9d499
+                "    Duration: {0} seconds", summary.Duration.ToString("0.000")));
             Console.WriteLine();
         }
 
